--- conflicted
+++ resolved
@@ -1,8 +1,4 @@
-<<<<<<< HEAD
 # DataTad
-=======
-# DataTadpole
->>>>>>> 188702fb
 
 A conversion tool to convert between popular data storage file types (CSV/TXT/TSV, JSON, Parquet, Excel) using DuckDB's Python API.
 
@@ -12,6 +8,7 @@
 - **Multiple Formats:** Supports CSV, TXT, TSV, JSON, Parquet, and Excel.
 - **Interactive Options:** Prompts for Excel sheet and range if not specified.
 - **Directory Conversion:** When converting a directory, the tool always creates a subfolder (named after the output type) in the output destination to store the converted files.
+- **Flexible Aliasing:** Easily alias commands (e.g., `dt` for general use and `mip` for "make it Parquet").
 - **Flexible Aliasing:** Easily alias commands (e.g., `dt` for general use and `mip` for "make it Parquet").
 
 ## Prerequisites
@@ -26,11 +23,7 @@
 Assuming you are using [uv run](https://github.com/your/uv-run) (or a similar tool), you can run the script with:
 
 ```bash
-<<<<<<< HEAD
 uv run /path/to/DataTad.py [OPTIONS]
-=======
-uv run /path/to/DataTadpole.py [OPTIONS]
->>>>>>> 188702fb
 ```
 
 ## Usage
@@ -38,6 +31,7 @@
 The basic usage from the command line is as follows:
 
 ```bash
+Usage: dt <input_path> [OPTIONS]
 Usage: dt <input_path> [OPTIONS]
 
 Arguments:
@@ -63,11 +57,13 @@
 
   ```bash
   dt /path/to/file.xlsx -i excel -o pq
+  dt /path/to/file.xlsx -i excel -o pq
   ```
 
 - **Convert All Files in a Folder to CSV:**
 
   ```bash
+  dt /path/to/folder -o csv
   dt /path/to/folder -o csv
   ```
 
@@ -104,13 +100,8 @@
 Add the following lines to your `~/.bashrc`:
 
 ```bash
-<<<<<<< HEAD
 alias dt='uv run /path/to/DataTad.py'
 alias mip='uv run /path/to/DataTad.py -o pq'
-=======
-alias dt='uv run /path/to/DataTadpole.py'
-alias mip='uv run /path/to/DataTadpole.py -o pq'
->>>>>>> 188702fb
 ```
 
 Then reload your shell:
@@ -124,13 +115,8 @@
 Add the following lines to your `~/.zshrc`:
 
 ```zsh
-<<<<<<< HEAD
-alias dt='uv run /path/to/DataTad.py'
-alias mip='uv run /path/to/DataTad.py -o pq'
-=======
-alias dt='uv run /path/to/DataTadpole.py'
-alias mip='uv run /path/to/DataTadpole.py -o pq'
->>>>>>> 188702fb
+alias dt='uv run /path/to/duckconverter.py'
+alias mip='uv run /path/to/duckconverter.py -o pq'
 ```
 
 Then reload your shell:
@@ -145,19 +131,11 @@
 
 ```fish
 function dt
-<<<<<<< HEAD
     uv run /path/to/DataTad.py $argv
 end
 
 function mip
     uv run /path/to/DataTad.py -o pq $argv
-=======
-    uv run /path/to/DataTadpole.py $argv
-end
-
-function mip
-    uv run /path/to/DataTadpole.py -o pq $argv
->>>>>>> 188702fb
 end
 ```
 
@@ -170,11 +148,7 @@
 ## How It Works
 
 1. **Input Processing:**  
-<<<<<<< HEAD
    - If the input path is a file, DataTad will convert the file to the specified output format by simply changing the extension.
-=======
-   - If the input path is a file, DataTadpole will convert the file to the specified output format by simply changing the extension.
->>>>>>> 188702fb
    - If the input is a directory, it will scan the folder to determine the majority file type (using predefined naming mappings) and generate an output directory name accordingly.
 
 2. **File Conversions:**  
@@ -198,10 +172,6 @@
 ## Acknowledgements
 
 - Thanks to DuckDB for providing a robust SQL engine for on-the-fly file conversions.
-<<<<<<< HEAD
 - Special thanks to contributors and users who helped refine DataTad.
-=======
-- Special thanks to contributors and users who helped refine DataTadpole.
->>>>>>> 188702fb
 
 Happy converting!
